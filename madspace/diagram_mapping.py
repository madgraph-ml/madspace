from __future__ import annotations
from dataclasses import dataclass, field
from math import pi

import torch
from torch import Tensor

from .base import PhaseSpaceMapping, TensorList
from .functional.kinematics import boost_beam, lsquare
from .functional.ps_utils import build_p_in
from .twoparticle import (
    tInvariantTwoParticleCOM,
    tInvariantTwoParticleLAB,
    TwoParticleLAB,
    TwoParticleCOM,
)
from .luminosity import Luminosity, ResonantLuminosity
from .invariants import (
    BreitWignerInvariantBlock,
    UniformInvariantBlock,
    MasslessInvariantBlock,
    StableInvariantBlock,
)
from .rambo import tRamboBlock
from .chili import tChiliBlock

from icecream import ic


@dataclass(eq=False)
class Line:
    """
    Class describing a line in a Feynman diagram.

    Args:
        mass: mass of the particle, optional, default 0.
        width: decay width of the particle, optional, default 0.
        name: name for the line, optional
    """

    mass: float = 0.0
    width: float = 0.0
    name: str | None = None
    vertices: list[Vertex] = field(init=False, default_factory=list)
    sqrt_s_min: float | None = field(init=False, default=None)

    def __repr__(self):
        return str(self)

    def __str__(self):
        if self.name is not None:
            return self.name
        elif len(self.vertices) == 2:
            return f"{self.vertices[0]} -- {self.vertices[1]}"
        else:
            return "?"


@dataclass(eq=False)
class Vertex:
    lines: list[Line]
    name: str | None = None

    def __post_init__(self):
        for i, line in enumerate(self.lines):
            line.vertices.append(self)
            if len(line.vertices) > 2:
                raise ValueError(f"Line {i} attached to more than two vertices")

    def __repr__(self):
        return str(self)

    def __str__(self):
        return "?" if self.name is None else self.name


@dataclass
class Diagram:
    incoming: list[Line]
    outgoing: list[Line]
    vertices: list[Vertex]
    t_channel_vertices: list[Vertex] = field(init=False)
    t_channel_lines: list[Line] = field(init=False)
    lines_after_t: list[Line] = field(init=False)
    s_channel_vertices: list[Vertex] = field(init=False)
    s_channel_lines: list[Line] = field(init=False)
    s_decay_layers: list[list[int]] = field(init=False)
    permutation: list[int] = field(init=False)
    inverse_permutation: list[int] = field(init=False)

    def __post_init__(self):
        self._fill_names(self.vertices, "v")
        self._fill_names(self.incoming, "in")
        self._fill_names(self.outgoing, "out")

        (t_channel_lines, self.t_channel_vertices) = self._t_channel_recursive(
            self.incoming[0], None
        )
        self.t_channel_lines = t_channel_lines[1:]
        self._fill_names(self.t_channel_lines, "t")
        self._init_lines_after_t()

        self._init_s_channel()
        self._fill_names(self.s_channel_lines, "s")

    def _fill_names(self, items, prefix):
        for i, item in enumerate(items):
            if item.name is None:
                item.name = f"{prefix}{i+1}"

    def _t_channel_recursive(
        self, line: Line, prev_vertex: Vertex | None
    ) -> tuple[list[Vertex], list[Line]] | None:
        if line is self.incoming[1]:
            return [], []

        if line.vertices[0] is prev_vertex:
            if len(line.vertices) == 1:
                return None
            else:
                vertex = line.vertices[1]
        else:
            vertex = line.vertices[0]

        for out_line in vertex.lines:
            if out_line is line:
                continue
            t_channel = self._t_channel_recursive(out_line, vertex)
            if t_channel is not None:
                return [line, *t_channel[0]], [vertex, *t_channel[1]]
        return None

    def _init_lines_after_t(self):
        t_channel_lines = [self.incoming[0], *self.t_channel_lines, self.incoming[1]]
        self.lines_after_t = []
        for vertex, line_in_1, line_in_2 in zip(
            self.t_channel_vertices, t_channel_lines[:-1], t_channel_lines[1:]
        ):
            for line in vertex.lines:
                if line in [line_in_1, line_in_2]:
                    continue
                self.lines_after_t.append(line)

    def _init_s_channel(self):
        lines = self.lines_after_t
        vertices = self.t_channel_vertices

        self.s_channel_lines = []
        self.s_channel_vertices = []
        self.s_decay_layers = []
        has_next_layer = True
        while has_next_layer:
            next_lines = []
            next_vertices = []
            layer = []
            has_next_layer = False
            for line, parent_vertex in zip(lines, vertices):
                if line in self.outgoing:
                    next_lines.append(line)
                    next_vertices.append(parent_vertex)
                    layer.append(1)
                    continue
                self.s_channel_lines.append(line)
                vertex = line.vertices[1 if line.vertices[0] is parent_vertex else 0]
                self.s_channel_vertices.append(vertex)

                decay_count = 0
                for next_line in vertex.lines:
                    if next_line is line:
                        continue
                    next_lines.append(next_line)
                    has_next_layer = True
                    next_vertices.append(vertex)
                    decay_count += 1
                layer.append(decay_count)
            lines = next_lines
            vertices = next_vertices
            self.s_decay_layers.append(layer)
        del self.s_decay_layers[-1]

        self.permutation = [lines.index(line) for line in self.outgoing]
        self.inverse_permutation = [self.outgoing.index(line) for line in lines]


class RandomNumbers:
    def __init__(self, random: Tensor):
        self.random = random
        self.index = 0

    def __call__(self, count: int = 1) -> Tensor:
        r = self.random[:, self.index : self.index + count]
        self.index += count
        return r

    def empty(self) -> bool:
        return self.index == self.random.shape[1]


class tDiagramMapping(PhaseSpaceMapping):
    """Implements a mapping for the t-channel part of a Feynman diagram using the algorithm
    described in section 3.2 of
        [1] https://arxiv.org/pdf/2102.00773
    """

    def __init__(self, diagram: Diagram):
        n_particles = len(diagram.lines_after_t)
        if n_particles != len(diagram.t_channel_vertices):
            raise ValueError(
                "Only vertices with 3 lines are supported in the t-channel part of the diagram"
            )
        dims_in = [(3 * n_particles - 4,), (), (n_particles,)]
        dims_out = [(n_particles, 4)]
        super().__init__(dims_in, dims_out)

        none_if_zero = lambda x: None if x == 0 else x

        last_t_line = diagram.t_channel_lines[-1]
        self.t_invariants = [
            tInvariantTwoParticleCOM(nu=1.4)
            if last_t_line.mass == 0.0
            else tInvariantTwoParticleCOM(
                mt=none_if_zero(last_t_line.mass), wt=none_if_zero(last_t_line.width)
            )
        ]
        self.s_uniform_invariants = []
        for line in reversed(diagram.t_channel_lines[:-1]):
            self.t_invariants.append(
                tInvariantTwoParticleLAB(nu=1.4)
                if line.mass == 0.0
                else tInvariantTwoParticleLAB(
                    mt=none_if_zero(line.mass), wt=none_if_zero(line.width)
                )
            )
            self.s_uniform_invariants.append(UniformInvariantBlock())

    def map(self, inputs: TensorList, condition=None):
        """Map from random numbers to momenta

        Args:
            inputs: list of tensors [r, e_cm, m_out]
                r: random numbers with shape=(b,3*n-4)
                e_cm: COM energy with shape=(b,)
                m_out: (virtual) masses of outgoing particles with shape=(b,n)

        Returns:
            p_in (Tensor): incoming momenta with shape=(b,2,4)
            p_out (Tensor): output momenta with shape=(b,n,4)
            det (Tensor): det of mapping with shape=(b,)
        """
        del condition

        rand = RandomNumbers(inputs[0])  # has dims (b,3*n-4)
        e_cm = inputs[1]  # has dims (b,) or ()
        m_out = inputs[2]  # has dims (b,n)
        det = 1.0

        # construct initial state momenta
        p_in = build_p_in(e_cm)
        p1, p2 = p_in[:, 0], p_in[:, 1]

        # sample s-invariants from the t-channel part of the diagram
        sqrt_s_max = e_cm[:, None] - m_out.flip([1])[:, :-2].cumsum(dim=1)
        cumulated_m_out = [m_out[:, :1]]
        for invariant, sqs, sqs_max in zip(
            self.s_uniform_invariants,
            m_out[:, 1:-1].unbind(dim=1),
            sqrt_s_max.unbind(dim=1),
        ):
            s_min = (cumulated_m_out[-1] + sqs[:, None]) ** 2
            s_max = sqs_max[:, None] ** 2
            (s,), jac = invariant.map([rand()], condition=[s_min, s_max])
            cumulated_m_out.append(s.sqrt())
            det *= jac

        # sample t-invariants and build momenta of t-channel part of the diagram
        p_out = []
        p_t_in = p_in
        p2_rest = p2
        for invariant, cum_m_out, mass in zip(
            self.t_invariants,
            reversed(cumulated_m_out),
            reversed(m_out[:, 1:].unbind(dim=1)),
        ):
            m_t = torch.cat([cum_m_out, mass[:, None]], dim=1)
            (ks,), jac = invariant.map([rand(2), m_t], condition=[p_t_in])
            k_rest, k = ks[:, 0], ks[:, 1]
            p_out.append(k)
            p2_rest = p2_rest - k
            p_t_in = torch.stack([p1, p2_rest], dim=1)
            det *= jac
        p_out.append(k_rest)
        p_out = torch.stack(p_out, dim=1).flip([1])
        return (
            p_in,
            p_out,
        ), det

    def map_inverse(self, inputs: TensorList, condition=None):
        """Map from momenta to random numbers

        Args:
            inputs: list of tensors [p_ext]
                p_in: incoming momenta with shape=(b,2,4)
                p_out: output momenta with shape=(b,n,4)

        Returns:
            r: random numbers with shape=(b,3*n-4)
            e_cm: COM energy with shape=(b,)
            m_out: (virtual) masses of outgoing particles with shape=(b,n)
            det (Tensor): det of mapping with shape=(b,)

        """
        del condition

        p_in = inputs[0]
        p_out = inputs[1]
        det = 1.

        e_cm = mass(p_in.sum(dim=1))
        m_out = mass(p_out)

        ###
        p_t_in = p_in
        p2_rest = p2
        ###

        cumulated_m_out = []
        k_rest = p_out[:, 0]
        for invariant, k in zip(
            reversed(self.t_invariants), p_out[:, :-1].unbind(dim=1)
        ):
            m_t = torch.cat([cum_m_out, mass[:, None]], dim=1)
            (ks, ), jac = invariant.map([rand(2), m_t], condition=[p_t_in])
            k_rest, k = ks[:, 0], ks[:, 1]
            p_out.append(k)
            p2_rest = p2_rest - k
            p_t_in = torch.stack([p1, p2_rest], dim=1)

            p2_rest = p2_rest + k
            ks = torch.stack((k_rest, k), dim=1)
            (r, m_t), jac = invariant.map_inverse([ks], condition=[p_t_in]])
            cumulated_m_out.append(m_t[:, :1])

            det *= jac

        sqrt_s_max = e_cm[:,None] - m_out.flip([1])[:, :-2].cumsum(dim=1)
        cumulated_m_out = [m_out[:,:1]]
        for invariant, sqs, sqs_max in zip(
            self.s_uniform_invariants, m_out[:, 1:-1].unbind(dim=1), sqrt_s_max.unbind(dim=1)
        ):
            s_min = (cumulated_m_out[-1] + sqs[:,None]) ** 2
            s_max = sqs_max[:,None] ** 2
            (s, ), jac = invariant.map([rand()], condition=[s_min, s_max])
            cumulated_m_out.append(s.sqrt())
            det *= jac

        return (r, e_cm, m_out), r


class DiagramMapping(PhaseSpaceMapping):
    """
    TODO:
        - support quartic vertices
    """

    def __init__(
        self,
        diagram: Diagram,
        s_lab: Tensor,
        s_hat_min: float = 0.0,
        leptonic: bool = False,
        t_mapping: str = "diagram",
        s_min_epsilon: float = 1e-2,
    ):
        n_out = len(diagram.outgoing)
        dims_in = [(3 * n_out - 2 - (0 if leptonic else 2),)]
        dims_out = [(n_out, 4), (2,)]
        super().__init__(dims_in, dims_out)

        self.diagram = diagram
        self.s_lab = s_lab
        self.sqrt_s_epsilon = s_min_epsilon**0.5

        epsilons = [0.0] * len(diagram.outgoing)
        for layer in reversed(diagram.s_decay_layers):
            eps_iter = iter(epsilons)
            epsilons = []
            for count in layer:
                epsilons.append(
                    max(self.sqrt_s_epsilon, sum(next(eps_iter) for i in range(count)))
                )
        s_min_decay = sum(epsilons) ** 2

        s_hat_min = torch.tensor(
            max(
                sum(line.mass for line in diagram.outgoing) ** 2, s_min_decay, s_hat_min
            )
        )

        # Initialize luminosity and t-channel mapping
        self.has_t_channel = len(diagram.t_channel_lines) != 0
        self.luminosity = None
        if self.has_t_channel:
            self.t_channel_type = t_mapping
            n_lines_after_t = len(diagram.lines_after_t)
            self.t_random_numbers = 3 * n_lines_after_t - 4
            if not (leptonic or t_mapping == "chili"):
                self.luminosity = Luminosity(s_lab, s_hat_min)
            if t_mapping == "diagram":
                self.t_mapping = tDiagramMapping(diagram)
            elif t_mapping == "rambo":
                self.t_mapping = tRamboBlock(n_lines_after_t)
            elif t_mapping == "chili":
                if leptonic:
                    raise ValueError("chili only supports hadronic processes")
                # TODO: allow to set ymax, ptmin
                self.t_mapping = tChiliBlock(
                    n_lines_after_t,
<<<<<<< HEAD
                    ymax=torch.full((n_lines_after_t,), 4.),
                    ptmin=torch.full((n_lines_after_t,), 20.),
=======
                    ymax=torch.full((n_lines_after_t,), 4.0),
                    ptmin=torch.zeros(n_lines_after_t),
>>>>>>> f280c66e
                )
                self.t_random_numbers += 2
            else:
                raise ValueError(f"Unknown t-channel mapping {t_mapping}")
        elif not leptonic:
            s_line = diagram.s_channel_lines[0]
            if self.diagram.s_channel_lines[0] is not None:
                self.luminosity = ResonantLuminosity(
                    s_lab, s_line.mass, s_line.width, s_hat_min
                )
            else:
                self.luminosity = Luminosity(s_lab, s_hat_min)

        # Initialize s invariants and decay mappings
        self.s_decay_invariants = []
        self.s_decays = []
        line_iter = iter(diagram.s_channel_lines)
        is_com_decay = not self.has_t_channel
        for layer in diagram.s_decay_layers:
            layer_invariants = []
            layer_decays = []
            for count in layer:
                if count == 1:
                    continue
                line = next(line_iter)
                if is_com_decay:
                    layer_decays.append(TwoParticleCOM())
                    is_com_decay = False
                    continue
                layer_invariants.append(
                    MasslessInvariantBlock(nu=1.4)
                    if line.mass == 0.0
                    else (
                        StableInvariantBlock(mass=line.mass, nu=1.4)
                        if line.width == 0.0
                        else BreitWignerInvariantBlock(mass=line.mass, width=line.width)
                    )
                )
                layer_decays.append(TwoParticleLAB())
            self.s_decay_invariants.append(layer_invariants)
            self.s_decays.append(layer_decays)

        self.pi_factors = (2 * pi) ** (4 - 3 * n_out)

    def map(self, inputs: TensorList, condition=None):
        random = inputs[0]
        rand = RandomNumbers(random)
        ps_weight = 1.0

        # Do luminosity and get s_hat and rapidity
        if self.luminosity is None:
            s_hat = torch.full((random.shape[0],), self.s_lab, device=random.device)
            det_lumi = 1.0
            x1x2 = torch.ones((random.shape[0], 2), device=random.device)
        else:
            (x1x2,), jac_lumi = self.luminosity.map([rand(2)])
            ps_weight *= jac_lumi
            s_hat = self.s_lab * x1x2.prod(dim=1)
            rap = 0.5 * torch.log(x1x2[:, 0] / x1x2[:, 1])[:, None]
        sqrt_s_hat = s_hat.sqrt()

        # sample s-invariants from decays, starting from the final state particles
        sqrt_s = [
<<<<<<< HEAD
            torch.full_like(sqrt_s_hat, line.mass)[:, None] for line in self.diagram.outgoing
=======
            torch.full_like(sqrt_s_hat, line.mass)[:, None]
            for line in self.diagram.outgoing
>>>>>>> f280c66e
        ]
        decay_masses = []
        for layer_counts, layer_invariants in zip(
            reversed(self.diagram.s_decay_layers), reversed(self.s_decay_invariants)
        ):
            sqrt_s_min = []
            sqrt_s_index = 0
            layer_masses = []
            for decay_count in layer_counts:
                sqs_clip = self.sqrt_s_epsilon if decay_count > 1 else 0.0
                sqrt_s_min.append(
                    torch.clip(
                        sum(sqrt_s[sqrt_s_index + i] for i in range(decay_count)),
                        min=sqs_clip,
                    )
                )
                layer_masses.append(sqrt_s[sqrt_s_index : sqrt_s_index + decay_count])
                sqrt_s_index += decay_count
            decay_masses.append(layer_masses)

            if len(layer_invariants) == 0:
                assert not self.has_t_channel
                continue

            sqrt_s = []
            invariant_iter = iter(layer_invariants)
            for i, decay_count in enumerate(layer_counts):
                if decay_count == 1:
                    sqrt_s.append(sqrt_s_min[i])
                    continue
                s_min = sqrt_s_min[i] ** 2
<<<<<<< HEAD
                s_max = (sqrt_s_hat[:, None] - sum(sqrt_s) - sum(sqrt_s_min[i+1:])) ** 2
                r = rand()
                (s, ), jac = next(invariant_iter).map([r], condition=[s_min, s_max])
=======
                s_max = (
                    sqrt_s_hat[:, None] - sum(sqrt_s) - sum(sqrt_s_min[i + 1 :])
                ) ** 2
                (s,), jac = next(invariant_iter).map([rand()], condition=[s_min, s_max])
>>>>>>> f280c66e
                sqrt_s.append(s.sqrt())
                ps_weight *= jac

        if self.has_t_channel:
            (p_in, p_out,), jac = self.t_mapping.map(
                [rand(self.t_random_numbers), sqrt_s_hat, torch.cat(sqrt_s, dim=1)]
            )
            if self.t_channel_type == "chili":
                x1 = p_in[:, 0, 0] * 2 / sqrt_s_hat
                x2 = p_in[:, 1, 0] * 2 / sqrt_s_hat
                x1x2 = torch.stack([x1, x2], dim=1)
            ps_weight *= jac
            p_out = p_out.unbind(dim=1)
        else:
            p_in = build_p_in(sqrt_s_hat)
            p_out = [s_hat]

        # build the momenta of the decays
        for layer_counts, layer_decays, layer_masses in zip(
            self.diagram.s_decay_layers, self.s_decays, reversed(decay_masses)
        ):
            p_out_prev = p_out
            p_out = []
            decay_iter = iter(layer_decays)
            for count, k_in, masses in zip(layer_counts, p_out_prev, layer_masses):
                if count == 1:
                    p_out.append(k_in)
                    continue
                m_out = torch.cat(masses, dim=1)
<<<<<<< HEAD
                (k_out, ), jac = next(decay_iter).map([rand(2), k_in, m_out])
=======
                (k_out,), jac = next(decay_iter).map([rand(2), k_in, m_out])
                if len(k_in.shape) == 1:
                    mask = k_out.isnan().any(dim=1).any(dim=1)
>>>>>>> f280c66e
                p_out.extend(k_out.unbind(dim=1))
                ps_weight *= jac
        p_out = torch.stack(p_out, dim=1)

        # we should have consumed all the random numbers
        assert rand.empty()

        # permute and return momenta
        p_ext = torch.cat([p_in, p_out[:, self.diagram.permutation]], dim=1)
        p_ext_lab = p_ext if self.luminosity is None else boost_beam(p_ext, rap)
        return (p_ext_lab, x1x2), ps_weight * self.pi_factors

    def map_inverse(self, inputs: TensorList, condition=None):
        del condition
        p_ext_lab, x1x2 = inputs
        random = []
        ps_weight = 1.

        # Undo boosts etc
        s_hat = self.s_lab * x1x2.prod(dim=1)
        sqrt_s_hat = s_hat.sqrt()
        rap = 0.5 * torch.log(x1x2[:, 0] / x1x2[:, 1])[:, None]
        if self.luminosity is None:
            p_ext = p_ext_lab
        else:
            p_ext = boost_beam(p_ext_lab, rap, inverse=True)
        p_in = p_ext[:,:2]
        p_out = p_ext[:,2:][:, self.diagram.inverse_permutation]

        p_out = p_out.unbind(dim=1)[::-1]
        s_invariant_r = []
        for layer_counts, layer_decays, layer_invariants in zip(
            reversed(self.diagram.s_decay_layers),
            reversed(self.s_decays),
            reversed(self.s_decay_invariants)
        ):
            sqrt_s = lsquare(torch.stack(p_out, dim=1)).sqrt()
            sqrt_s_mins = []
            p_out_iter = iter(p_out)
            p_out = []
            decay_iter = reversed(layer_decays)
            for count in reversed(layer_counts):
                if count == 1:
                    k_out = next(p_out_iter)
                    sqrt_s_min.append(mass(k_out))
                    p_out.append(next(p_out_iter))
                    continue

                k_out = torch.stack([next(p_out_iter) for _ in range(count)][::-1], dim=1)
                (r, k_in, m_out), jac = next(decay_iter).map_inverse([k_out])
                ps_weight *= jac
                p_out.append(k_in)
                random.append(r)
                sqrt_s_mins.append(
                    torch.clip(m_out.sum(dim=1), min=self.sqrt_s_epsilon)[:,None]
                )

            if len(layer_invariants) == 0:
                assert not self.has_t_channel
                continue

            invariant_iter = reversed(layer_invariants)
            layer_s_invariant_r = []
            sqrt_s_sum = 0.
            for i, (count, sqrt_s_min, k_in) in enumerate(
                zip(layer_counts, sqrt_s_mins, reversed(p_out))
            ):
                s = lsquare(k_in)[:, None]
                if count == 1:
                    sqrt_s_sum += s.sqrt()
                    continue
                s_min = sqrt_s_min.square()
                s_max = (sqrt_s_hat[:, None] - sqrt_s_sum - sum(sqrt_s_min[i+1:])).square()
                sqrt_s_sum += s.sqrt()
                (r,), jac = next(invariant_iter).map_inverse([s], condition=[s_min, s_max])
                layer_s_invariant_r.append(r)
                ps_weight *= jac
            s_invariant_r.append(layer_s_invariant_r)

        if self.has_t_channel:
            (r, sqrt_s_hat, sqrt_s), jac = self.t_mapping.map_inverse(
                [p_in, torch.stack(p_out, dim=1)]
            )
            sqrt_s = sqrt_s[:,:,None].unbind(dim=1)
            random.append(r)
            ps_weight *= jac

        for layer_s_invariant_r in reversed(s_invariant_r):
            random.extend(reversed(layer_s_invariant_r))

        # Undo lumi param
        (r,), jac = self.luminosity.map_inverse([x1x2])
        ps_weight *= jac
        random.append(r)

        r = torch.cat(random[::-1], dim=1)
        return (r,), ps_weight / self.pi_factors<|MERGE_RESOLUTION|>--- conflicted
+++ resolved
@@ -6,7 +6,7 @@
 from torch import Tensor
 
 from .base import PhaseSpaceMapping, TensorList
-from .functional.kinematics import boost_beam, lsquare
+from .functional.kinematics import boost_beam, lsquare, mass
 from .functional.ps_utils import build_p_in
 from .twoparticle import (
     tInvariantTwoParticleCOM,
@@ -338,7 +338,7 @@
 
             p2_rest = p2_rest + k
             ks = torch.stack((k_rest, k), dim=1)
-            (r, m_t), jac = invariant.map_inverse([ks], condition=[p_t_in]])
+            (r, m_t), jac = invariant.map_inverse([ks], condition=[p_t_in])
             cumulated_m_out.append(m_t[:, :1])
 
             det *= jac
@@ -416,13 +416,8 @@
                 # TODO: allow to set ymax, ptmin
                 self.t_mapping = tChiliBlock(
                     n_lines_after_t,
-<<<<<<< HEAD
                     ymax=torch.full((n_lines_after_t,), 4.),
                     ptmin=torch.full((n_lines_after_t,), 20.),
-=======
-                    ymax=torch.full((n_lines_after_t,), 4.0),
-                    ptmin=torch.zeros(n_lines_after_t),
->>>>>>> f280c66e
                 )
                 self.t_random_numbers += 2
             else:
@@ -486,12 +481,7 @@
 
         # sample s-invariants from decays, starting from the final state particles
         sqrt_s = [
-<<<<<<< HEAD
             torch.full_like(sqrt_s_hat, line.mass)[:, None] for line in self.diagram.outgoing
-=======
-            torch.full_like(sqrt_s_hat, line.mass)[:, None]
-            for line in self.diagram.outgoing
->>>>>>> f280c66e
         ]
         decay_masses = []
         for layer_counts, layer_invariants in zip(
@@ -523,16 +513,8 @@
                     sqrt_s.append(sqrt_s_min[i])
                     continue
                 s_min = sqrt_s_min[i] ** 2
-<<<<<<< HEAD
                 s_max = (sqrt_s_hat[:, None] - sum(sqrt_s) - sum(sqrt_s_min[i+1:])) ** 2
-                r = rand()
-                (s, ), jac = next(invariant_iter).map([r], condition=[s_min, s_max])
-=======
-                s_max = (
-                    sqrt_s_hat[:, None] - sum(sqrt_s) - sum(sqrt_s_min[i + 1 :])
-                ) ** 2
-                (s,), jac = next(invariant_iter).map([rand()], condition=[s_min, s_max])
->>>>>>> f280c66e
+                (s, ), jac = next(invariant_iter).map([rand()], condition=[s_min, s_max])
                 sqrt_s.append(s.sqrt())
                 ps_weight *= jac
 
@@ -562,13 +544,7 @@
                     p_out.append(k_in)
                     continue
                 m_out = torch.cat(masses, dim=1)
-<<<<<<< HEAD
                 (k_out, ), jac = next(decay_iter).map([rand(2), k_in, m_out])
-=======
-                (k_out,), jac = next(decay_iter).map([rand(2), k_in, m_out])
-                if len(k_in.shape) == 1:
-                    mask = k_out.isnan().any(dim=1).any(dim=1)
->>>>>>> f280c66e
                 p_out.extend(k_out.unbind(dim=1))
                 ps_weight *= jac
         p_out = torch.stack(p_out, dim=1)

""" Kinematic functions needed for phase-space mappings """

import torch
from torch import Tensor, cos, sin, cosh, sinh, sqrt, log, atan2
from math import pi


MINKOWSKI = torch.diag(torch.tensor([1.0, -1.0, -1.0, -1.0]))
DTYE = torch.get_default_dtype()
EPS = 1e-12 if DTYE == torch.float64 else 1e-6


def kaellen(x: Tensor, y: Tensor, z: Tensor) -> Tensor:
    """Definition of the standard kaellen function [1]

    [1] https://en.wikipedia.org/wiki/Källén_function

    Args:
        x (Tensor): input 1
        y (Tensor): input 2
        z (Tensor): input 3

    Returns:
        Tensor: Kaellen function
    """
    return (x - y - z) ** 2 - 4 * y * z


def rotate_zy(p: Tensor, phi: Tensor, costheta: Tensor) -> Tensor:
    """Performs rotation around y- and z-axis:

        p -> p' = R_z(phi).R_y(theta).p

    with the explizit matrice following the conventions in [1]
    to achieve proper spherical coordinates [2]:

    R_z = (  1       0         0      0  )
          (  0   cos(phi)  -sin(phi)  0  )
          (  0   sin(phi)   cos(phi)  0  )
          (  0       0         0      1  )

    R_y = (  1       0       0      0       )
          (  0   cos(theta)  0  sin(theta)  )
          (  0       0       1      0       )
          (  0  -sin(theta)  0  cos(theta)  )

    For a 3D vector v = (0, 0, |v|)^T this results in the general spherical
    coordinate vector

        v -> v' = (  |v|*sin(theta)*cos(phi)  )
                  (  |v|*sin(theta)*sin(phi)  )
                  (  |v|*cos(theta)           )

    [1] https://en.wikipedia.org/wiki/Rotation_matrix#In_three_dimensions
    [2] https://en.wikipedia.org/wiki/Spherical_coordinate_system

    Args:
        p (Tensor): 4-momentum to rotate with shape=(b,...,4)
        phi (Tensor): rotation angle phi shape=(b,...)
        costheta (torch.tensor): cosine of rotation angle theta shape=(b,...)

    Returns:
        p' (Tensor): Rotated vector
    """
    sintheta = sqrt(1 - costheta**2)

    # Define the rotation
    q0 = p[..., 0]
    q1 = (
        p[..., 1] * costheta * cos(phi)
        + p[..., 3] * sintheta * cos(phi)
        - p[..., 2] * sin(phi)
    )
    q2 = (
        p[..., 1] * costheta * sin(phi)
        + p[..., 3] * sintheta * sin(phi)
        + p[..., 2] * cos(phi)
    )
    q3 = p[..., 3] * costheta - p[:, 1] * sintheta

    return torch.stack((q0, q1, q2, q3), dim=-1)


def inv_rotate_zy(p: Tensor, phi: Tensor, costheta: Tensor) -> Tensor:
    """Performs inverse rotation around y- and z-axis:

        p' -> p = R_y(-theta).R_z(-phi).p

    Args:
        p (Tensor): rotated 4-momentum inverse with shape=(b,...,4)
        phi (Tensor): rotation angle phi shape=(b,...)
        costheta (torch.tensor): cosine of rotation angle theta shape=(b,...)

    Returns:
        p' (Tensor): Rotated vector
    """
    sintheta = sqrt(1 - costheta**2)

    # Define the rotation
    q0 = p[..., 0]
    q1 = (
        p[..., 1] * costheta * cos(phi)
        + p[..., 2] * costheta * sin(phi)
        - p[..., 3] * sintheta
    )
    q2 = p[..., 2] * cos(phi) - p[:, 1] * sin(phi)
    q3 = (
        p[..., 3] * costheta
        + p[..., 1] * sintheta * cos(phi)
        + p[..., 2] * sintheta * sin(phi)
    )

    return torch.stack((q0, q1, q2, q3), dim=-1)


def rapidity(p: Tensor) -> Tensor:
    """Gives the rapidity of a particle

    Args:
        p (Tensor): momentum 4-vector with shape shape=(b,...,4)

    Returns:
        Tensor: mass with shape=(b,...)
    """
    Es = p[..., 0]
    Pz = p[..., 3]

    y = 0.5 * log((Es + Pz) / (Es - Pz))
    return torch.where(Es < EPS, 99.0, y)


def eta(p: Tensor) -> Tensor:
    """Gives the pseudo-rapidity (eta) of a particle

    Args:
        p (Tensor): momentum 4-vector with shape shape=(b,...,4)

    Returns:
        Tensor: mass with shape=(b,...)
    """
    Ps = sqrt(esquare(vec3(p)))
    Pz = p[..., 3]

    eta = 0.5 * log((Ps + Pz) / (Ps - Pz))
    return torch.where(Ps < EPS, 99.0, eta)


def phi(p: Tensor) -> Tensor:
    """Gives the azimuthal phi of a particle

    Args:
        p (Tensor): momentum 4-vector with shape shape=(b,...,4)

    Returns:
        Tensor: mass with shape=(b,...)
    """
    phi = atan2(p[..., 2], p[..., 1])
    return phi


def pT2(p: Tensor) -> Tensor:
    """Gives the squared pT of a particle

    Args:
        p (Tensor): momentum 4-vector with shape shape=(b,...,4)

    Returns:
        Tensor: mass with shape=(b,...)
    """
    pt2 = p[..., 1] ** 2 + p[..., 2] ** 2
    return pt2


def pT(p: Tensor) -> Tensor:
    """Gives the pT of a particle

    Args:
        p (Tensor): momentum 4-vector with shape shape=(b,...,4)

    Returns:
        Tensor: mass with shape=(b,...)
    """
    return sqrt(pT2(p))


def vec3(p: Tensor) -> Tensor:
    """Gives the 3-vector of 4-mometum

    Args:
        p (Tensor): momentum 4-vector with shape shape=(b,...,4)

    Returns:
        Tensor: 3-momentum with shape=(b,...,3)
    """
    return p[..., 1:]


def delta_rap(p: Tensor, q: Tensor) -> Tensor:
    """Gives Delta-rapidity between two (sets) of 4-momenta p and q

    Args:
        p (Tensor): momentum 4-vector with shape shape=(b,...,4)
        q (Tensor): momentum 4-vector with shape shape=(b,...,4)

    Returns:
        Tensor: delta_y with shape=(b,...)
    """
    dy = rapidity(p) - rapidity(q)
    return torch.abs(dy)


def delta_eta(p: Tensor, q: Tensor) -> Tensor:
    """Gives Delta-eta between two (sets) of 4-momenta p and q

    Args:
        p (Tensor): momentum 4-vector with shape shape=(b,...,4)
        q (Tensor): momentum 4-vector with shape shape=(b,...,4)

    Returns:
        Tensor: delta_y with shape=(b,...)
    """
    deta = eta(p) - eta(q)
    return torch.abs(deta)


def delta_phi(p: Tensor, q: Tensor) -> Tensor:
    """Gives Delta-rapidity between two (sets) of 4-momenta p and q

    Args:
        p (Tensor): momentum 4-vector with shape shape=(b,...,4)
        q (Tensor): momentum 4-vector with shape shape=(b,...,4)

    Returns:
        Tensor: 3-momentum with shape=(b,...,3)
    """
    dphi = torch.abs(phi(p) - phi(q))
    dphi = torch.where(dphi > pi, 2 * pi - dphi, dphi)
    return dphi


def deltaR(p: Tensor, q: Tensor) -> Tensor:
    """Gives DeltaR between two (sets) of 4-momenta p and q

    Args:
        p (Tensor): momentum 4-vector with shape shape=(b,...,4)
        q (Tensor): momentum 4-vector with shape shape=(b,...,4)

    Returns:
        Tensor: 3-momentum with shape=(b,...,3)
    """
    dy = delta_eta(p, q)
    dphi = delta_phi(p, q)
    return sqrt(dy**2 + dphi**2)


def pmag2(p: Tensor) -> Tensor:
    """Gives the squared three-momentum |p_vec|^2

    Args:
        p (Tensor): momentum 4-vector with shape shape=(b,...,4)

    Returns:
        Tensor: mass with shape=(b,...)
    """
    pmag2 = esquare(p[..., 1:])
    return pmag2


def pmag(p: Tensor) -> Tensor:
    """Gives the absolute three-momentum |p_vec|

    Args:
        p (Tensor): momentum 4-vector with shape shape=(b,...,4)

    Returns:
        Tensor: mass with shape=(b,...)
    """
    return sqrt(pmag2(p))


def sqrt_shat(p: Tensor) -> Tensor:
    """Gives the center-of-mass energy

    Args:
        p (Tensor): momentum 4-vector with shape shape=(b,...,4)

    Returns:
        Tensor: mass with shape=(b,...)
    """
    psum = p.sum(dim=1)
    return mass(psum)


def shat(p: Tensor) -> Tensor:
    """Gives the squared center-of-mass energy

    Args:
        p (Tensor): momentum 4-vector with shape shape=(b,...,4)

    Returns:
        Tensor: mass with shape=(b,...)
    """
    psum = p.sum(dim=1)
    return lsquare(psum)


def costheta(p: Tensor) -> Tensor:
    """Gives the costheta angle of a particle

    Args:
        p (Tensor): momentum 4-vector with shape shape=(b,...,4)

    Returns:
        Tensor: mass with shape=(b,...)
    """
    return p[..., 3] / pmag(p)


def minv(p1: Tensor, p2: Tensor) -> Tensor:
    """Gives invariant mass of two momenta

    Args:
        p1 (Tensor): momentum 4-vector with shape shape=(b,4)
        p2 (Tensor): momentum 4-vector with shape shape=(b,4)

    Returns:
        Tensor: minv shape=(b,)
    """
    p1p2 = p1 + p2
    return mass(p1p2)


def mass(a: Tensor) -> Tensor:
    """Gives the mass of a particle

    Args:
        a (Tensor): 4-vector with shape shape=(b,...,4)

    Returns:
        Tensor: mass with shape=(b,...)
    """
    return sqrt(torch.clip(lsquare(a), min=0.0))


def lsquare(a: Tensor) -> Tensor:
    """Gives the lorentz invariant a^2 using
    the Mikowski metric (1.0, -1.0, -1.0, -1.0)

    Args:
        a (Tensor): 4-vector with shape shape=(b,...,4)

    Returns:
        Tensor: Lorentzscalar with shape=(b,...)
    """
<<<<<<< HEAD
    #s = torch.einsum("...d,dd,...d->...", a, MINKOWSKI, a)
    a2 = a.square()
    s = a2[..., 0] - a2[..., 1] - a2[..., 2] - a2[..., 3]
    #return s
    #return torch.clamp_min_(s, EPS)
    return torch.where(s.abs() < EPS, 0., s)
=======
    s = torch.einsum("...d,dd,...d->...", a, MINKOWSKI, a)
    # return s
    # return torch.clamp_min_(s, EPS)
    return torch.where(s.abs() < EPS, 0.0, s)
>>>>>>> d398c3aa


def ldot(a: Tensor, b: Tensor) -> Tensor:
    """Gives the Lorentz inner product ab using
    the Mikowski metric (1.0, -1.0, -1.0, -1.0)

    Args:
        a (Tensor): 4-vector with shape shape=(b,...,4)
        b (Tensor): 4-vector with shape shape=(b,...,4)

    Returns:
        Tensor: Lorentzscalar with shape=(b,...)
    """
    ab = a * b
    return ab[..., 0] - ab[..., 1] - ab[..., 2] - ab[..., 3]
    #return torch.einsum("...d,dd,...d->...", a, MINKOWSKI, b)


def esquare(a: Tensor) -> Tensor:
    """Gives the euclidean square a^2 using
    the Euclidean metric

    Args:
        a (Tensor): 4-vector with shape=(b,...,4)

    Returns:
        Tensor: Square with shape=(b,...)
    """
    return torch.einsum("...d,...d->...", a, a)


def edot(a: Tensor, b: Tensor) -> Tensor:
    """Gives the euclidean inner product ab using
    the Euclidean metric

    Args:
        a (Tensor): 4-vector with shape=(b,...,4)
        b (Tensor): 4-vector with shape=(b,...,4)

    Returns:
        Tensor: Lorentzscalar with shape=(b,...)
    """
    return torch.einsum("...d,...d->...", a, b)


def boost(k: Tensor, p_boost: Tensor, inverse: bool = False) -> Tensor:
    """
    Boost k into the frame of p_boost in argument.
    This means that the following command, for any vector k=(E, px, py, pz)
    gives:

        k  -> k' = boost(k, k, inverse=True) = (M,0,0,0)
        k' -> k  = boost(k', k) = (E, px, py, pz)

    Args:
        k (Tensor): input vector with shape=(b,n,4)/(b,4)
        p_boost (Tensor): boosting vector with shape=(b,1,4)/(b,4)
        inverse (bool): if boost is performed inverse or forward

    Returns:
        k' (Tensor): boosted vector with shape=(b,n,4)/(b,4)
    """
    # Change sign if inverse boost is performed
    sign = -1.0 if inverse else 1.0

    # Perform the boost
    # This is in fact a numerical more stable implementation then often used
    rsq = mass(p_boost)
    k0 = (k[..., 0] * p_boost[..., 0] + sign * edot(k[..., 1:], p_boost[..., 1:])) / rsq
    c1 = (k[..., 0] + k0) / (rsq + p_boost[..., 0])
    k1 = k[..., 1] + sign * c1 * p_boost[..., 1]
    k2 = k[..., 2] + sign * c1 * p_boost[..., 2]
    k3 = k[..., 3] + sign * c1 * p_boost[..., 3]

    return torch.stack((k0, k1, k2, k3), dim=-1)


def boost_beam(
    q: Tensor,
    rapidity: Tensor,
    inverse: bool = False,
) -> Tensor:
    """Boosts q along the beam axis with given rapidity

    Args:
        q (Tensor): input vector with shape=(b,n,4)/(b,4)
        rapidity (Tensor): boosting parameter with shape=(b,1)/(b,)
        inverse (bool, optional): inverse boost. Defaults to False.

    Returns:
        q' (Tensor): boosted vector with shape=(b,n,4)
    """
    sign = -1.0 if inverse else 1.0

    pi0 = q[..., 0] * cosh(rapidity) + sign * q[..., 3] * sinh(rapidity)
    pix = q[..., 1]
    piy = q[..., 2]
    piz = q[..., 3] * cosh(rapidity) + sign * q[..., 0] * sinh(rapidity)

    return torch.stack((pi0, pix, piy, piz), dim=-1)<|MERGE_RESOLUTION|>--- conflicted
+++ resolved
@@ -352,19 +352,12 @@
     Returns:
         Tensor: Lorentzscalar with shape=(b,...)
     """
-<<<<<<< HEAD
     #s = torch.einsum("...d,dd,...d->...", a, MINKOWSKI, a)
     a2 = a.square()
     s = a2[..., 0] - a2[..., 1] - a2[..., 2] - a2[..., 3]
     #return s
     #return torch.clamp_min_(s, EPS)
     return torch.where(s.abs() < EPS, 0., s)
-=======
-    s = torch.einsum("...d,dd,...d->...", a, MINKOWSKI, a)
-    # return s
-    # return torch.clamp_min_(s, EPS)
-    return torch.where(s.abs() < EPS, 0.0, s)
->>>>>>> d398c3aa
 
 
 def ldot(a: Tensor, b: Tensor) -> Tensor:
